--- conflicted
+++ resolved
@@ -455,15 +455,10 @@
         if kk == 0:
             x_min[kk, :] = x0[:]
         else:
-<<<<<<< HEAD
             x_min[kk, :] = lhs[kk - 1] * (ub - lb) + lb
-        f_min[kk] = obj_func(x_min[kk])
-=======
-            x_min[kk, :] = np.random.random_sample(n) * (ub - lb) + lb
         f0 = obj_func(x_min[kk])
         f_tol = max(min(abs(f0)**2, 1.0e-8), 1.0e-16)
         f_min[kk] = f0
->>>>>>> daaf6f3d
         # Take n+1 iterations to get "momentum" started
         k_start = 0
         for k in range(ibudget):
